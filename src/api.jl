--- conflicted
+++ resolved
@@ -66,16 +66,9 @@
 field of the returned `po::PeriodicOrbit`. The orbit is obtained by iterating the periodic 
 point `T-1` times and the points are stored in `po.points`.
 """
-<<<<<<< HEAD
 function PeriodicOrbit(ds::DiscreteTimeDynamicalSystem, u0::AbstractArray{<:Real}, T::Integer, stable::Union{Bool, Nothing}=nothing)
     discrete_timestep = 1
     return PeriodicOrbit(complete_orbit(ds, u0, T; Δt=discrete_timestep), T, stable)
-=======
-function PeriodicOrbit(ds::DynamicalSystem, u0::AbstractArray{<:Real}, T::Real, Δt=1; jac=jacobian(ds))
-    # minT = _minimal_period(ds, u0, T) # TODO: allow passing kwargs to _minimal_period
-    minT = T # TODO: ensure that minT is precise enough
-    return PeriodicOrbit(complete_orbit(ds, u0, minT; Δt=Δt), minT, _isstable(ds, u0, minT, jac))
->>>>>>> e66fcdea
 end
 
 """
