export InitialGuess,
    PeriodicOrbit,
    PeriodicOrbitFinder,
    isdiscretetime,
    complete_orbit,
    podistance,
    minimal_period,
    uniquepos,
    isstable,
    poequal,
    periodic_orbit,
    periodic_orbits

import DynamicalSystemsBase
using LinearAlgebra: norm, eigvals

"""
A structure that contains an initial guess for a periodic orbit detection algorithms.

    * `u0` - guess of a point in the periodic orbit
    * `T` - guess of period of the orbit
"""
struct InitialGuess{U<:AbstractArray{<:Real},R<:Union{Real,Nothing}}
    u0::U
    T::R
end
InitialGuess(ds::DynamicalSystem, T=nothing) = InitialGuess(current_state(ds), T)


"""
A structure that contains information about a periodic orbit.

    * `points::StateSpaceSet` - points in the periodic orbit. This container 
     always holds the whole orbit. Given a point `u` in the periodic orbit,
    the rest of the orbit is obtained with `complete_orbit`. 
    * `T::Real` - the period of the orbit
    * `stable::Bool` - local stability of the periodic orbit

"""
struct PeriodicOrbit{D,B,R<:Real}
    points::StateSpaceSet{D,B}
    T::R
    stable::Union{Bool,Missing}
end

"""
    PeriodicOrbit(ds::DynamicalSystem, u0::AbstractArray{<:Real}, T::Real, Δt=1; kwargs...) → po

Given a point `u0` in the periodic orbit of the dynamical system `ds` and the period `T` of the orbit,
the remaining points of the orbit are computed and stored in the `points` field of the returned `PeriodicOrbit`.
In case of continuous dynamical systems, the orbit which contains infinetely many points is approximated by a grid with step 
`Δt` and the points are stored in `po.points`. In case of discrete dynamical systems, the orbit is 
obtained by iterating the periodic point `T-1` times and the points are stored in `po.points`.
Local stability of the periodic orbit is determined and stored in the `po.stable` field.
For determining the stability, the Jacobian matrix `jac` is used. The default Jacobian is 
obtained by automatic differentiation.

## Keyword arguments

* `jac` : Jacobian matrix of the dynamical system. Default is obtained by automatic differentiation.

"""
function PeriodicOrbit(ds::DynamicalSystem, u0::AbstractArray{<:Real}, T::Real, Δt=1; jac=autodiff_jac(ds))
    return PeriodicOrbit(complete_orbit(ds, u0, T; Δt=Δt), T, isstable(ds, u0, T, jac))
end

"""
Abstract type `PeriodicOrbitFinder` represents a supertype for all the periodic orbit detection algorithms.
"""
abstract type PeriodicOrbitFinder end

"""
    periodic_orbit(ds::DynamicalSystem, alg::PeriodicOrbitFinder, ig::InitialGuess = InitialGuess(ds)) → PeriodicOrbit

Try to find single periodic orbit of the dynamical system `ds` using the algorithm `alg` given some initial guess `ig`.
For more details on the periodic orbit detection algorithms, see the documentation of the specific algorithm.
"""
function periodic_orbit(ds::DynamicalSystem, alg::PeriodicOrbitFinder, ig::InitialGuess = InitialGuess(ds))
    result::PeriodicOrbit
    return result
end

"""
    periodic_orbit(ds::DynamicalSystem, alg::PeriodicOrbitFinder, igs::Vector{InitialGuess} = InitialGuess(ds)) → Vector{PeriodicOrbit}

Try to find multiple periodic orbits of the dynamical system `ds` using the algorithm `alg` given some initial guesses `igs`.
For more details on the periodic orbit detection algorithms, see the documentation of the specific algorithm.
"""
function periodic_orbits(ds::DynamicalSystem, alg::PeriodicOrbitFinder, igs::Vector{InitialGuess} = [InitialGuess(ds)])
    result::Vector{PeriodicOrbit}
    return result
end

"""
    isdiscretetime(po::PeriodicOrbit) → true/false

Return `true` if the periodic orbit belongs to a discrete dynamical system
`false` if it belongs to a continuous dynamical system.
"""
function DynamicalSystemsBase.isdiscretetime(po::PeriodicOrbit{D,B,R}) where {D,B,R<:Integer}
    true
end
function DynamicalSystemsBase.isdiscretetime(po::PeriodicOrbit{D,B,R}) where {D,B,R<:AbstractFloat}
    false
end


"""
    complete_orbit(ds::DynamicalSystem, u0::AbstractArray{<:Real}, T::Real; kwargs...) → StateSpaceSet

Complete the periodic orbit `po` of period `po.T`. For POs of discrete systems, it means iterating 
the periodic point `po.T` times. For POs of continuous systems, it means integrating the system for 
`po.T` time units with step `Δt`. For POs of discrete systems `Δt` must be equal to `1`. 

## Keyword arguments

* `Δt` : step size for continuous systems.
"""
function complete_orbit(ds::DynamicalSystem, u0::AbstractArray{<:Real}, T::Real; Δt::Real=1)
    isdiscrete = isdiscretetime(ds)
    isdiscrete && Δt ≠ 1 && throw(ArgumentError("Δt must be equal to 1 for discrete systems"))
    traj, _ = trajectory(
        ds,
        isdiscrete ? T - 1 : T,
        u0;
        Δt=Δt
    )
    return traj
end


"""
    podistance(po1::PeriodicOrbit, po2::PeriodicOrbit, [, distance]) → Real

Compute the distance between two periodic orbits `po1` and `po2`. 
Periodic orbits`po1` and `po2` and the dynamical system `ds` all have to 
be either discrete or continuous.
Distance between the periodic orbits is computed using the given distance function `distance`.
The default distance function is `StrictlyMinimumDistance(true, Euclidean())` which finds the minimal 
Euclidean distance between any pair of points where one point belongs to `po1` and the other to `po2``. 
For other options of the distance function, see `StateSpaceSets.set_distance`.
Custom distance function can be provided as well.
"""
function podistance(po1, po2, distance=StrictlyMinimumDistance(true, Euclidean()))
    type1 = isdiscretetime(po1)
    type2 = isdiscretetime(po2)
    if type1 == type2
        return set_distance(po1.points, po2.points, distance)
    else
        throw(ArgumentError("Both periodic orbits have to be either discrete or continuous."))
    end
end


"""
    poequal(po1::PeriodicOrbit, po2::PeriodicOrbit; kwargs...) → true/false

Return `true` if the periodic orbits `po1` and `po2` are equal within the given thresholds.

## Keyword arguments

* `Tthres` : distance between periodic orbits must be less than this threshold
* `dthres` : difference in periods of the periodic orbits must be less than this threshold
* `distance` : distance function used to compute the distance between the periodic orbits

Distance between the orbits is computed using the given distance function `distance`.
The default distance function is `StrictlyMinimumDistance(true, Euclidean())` which finds the minimal 
Euclidean distance between any pair of points where one point belongs to `po1` and the other to `po2``. 
For other options of the distance function, see `StateSpaceSets.set_distance`.
Custom distance function can be provided as well.
"""
function poequal(
    po1::PeriodicOrbit, po2::PeriodicOrbit;
    Tthres=1e-3,
    dthres=1e-3,
    distance=StrictlyMinimumDistance(true, Euclidean())
)
    if abs(po1.T - po2.T) > Tthres
        return false
    end
    d = podistance(po1, po2, distance)
    return d < dthres
end

"""
    minimal_period(ds::DynamicalSystem, po::PeriodicOrbit, atol=1e-4) → minT_po

Compute the minimal period of the periodic orbit `po` of the dynamical system `ds`.
Return the periodic orbit `minT_po` with the minimal period. 

For discrete systems, a valid period would be any natural multiple of the minimal period. 
Hence, all natural divisors of the period `po.T` are checked as a potential period. 
A point `u0` of the periodic orbit `po` is iterated `n` times and if the distance between the initial point `u0` 
and the final point is less than `atol`, the period of the orbit is `n`.

For continuous systems, the minimal period check is not implemented yet. 
The function returns a periodic orbit `minT_po` which a copy of input periodic orbit `po`.
"""
function minimal_period(ds::DynamicalSystem, po::PeriodicOrbit, atol=1e-4)
    type1 = isdiscretetime(ds)
    type2 = isdiscretetime(po)
    if type1 == type2
        return _minimal_period(ds, po, atol)
    else
        throw(ArgumentError("Both the periodic orbit and the dynamical system have to be either discrete or continuous."))
    end
end

function _minimal_period(ds::DiscreteTimeDynamicalSystem, po::PeriodicOrbit, atol)
    u = po.points[1]
    for n in 1:po.T-1
        po.T % n != 0 && continue
        reinit!(ds, u)
        step!(ds, n)
        if norm(u - current_state(ds)) < atol
            points = complete_orbit(ds, u, n; Δt=1)
            minT_po = PeriodicOrbit(points, n, po.stable)
            return minT_po
        end
    end
    return po
end

function _minimal_period(ds::ContinuousTimeDynamicalSystem, po::PeriodicOrbit, atol)
    # TODO
    minT_po = po
    return minT_po
end


"""
    uniquepos(pos::Vector{PeriodicOrbit}, atol=1e-6) → Vector{PeriodicOrbit}

Return a vector of unique periodic orbits from the vector `pos` of periodic orbits.
By unique we mean that the distance between any two periodic orbits in the vector is 
greater than `atol`. To see details about the distance function, see `podistance`.
"""
function uniquepos(pos::Vector{PeriodicOrbit{D,B,R}}, atol::Real=1e-6) where {D,B,R}
    length(pos) == 0 && return pos
    unique_pos = typeof(pos[end])[]
    pos = copy(pos)

    while length(pos) > 0
        push!(unique_pos, pop!(pos))
        filter!(x -> podistance(x, unique_pos[end]) > atol, pos)
    end

    return unique_pos
end

function autodiff_jac(ds::DynamicalSystem)
    # TODO: where is this defined? Define if needed
end

"""
    isstable(ds::DynamicalSystem, u0::AbstractArray{<:Real}, T::Real, jac) → true/false/missing

Determine the local stability of the point `u0` laying on the periodic orbit with period `T`
using the jacobian `jac`. Returns `true` if the periodic orbit is stable, `false` if it is unstable.

For discrete systems, the stability is determined using eigenvalues of the jacobian of `T`-th 
iterate of the dynamical system `ds` at the point `u0`. If the maximum absolute value of the eigenvalues 
is less than `1`, the periodic orbit is marked as stable.

For continuous systems, the stability check is not implemented yet.

For systems where stability cannot be determined, the function returns `missing`.
"""
function isstable(ds::DynamicalSystem, u0::AbstractArray{<:Real}, T::Real, jac)
    return _isstable(ds, u0, T, jac)
end

function _isstable(ds::DeterministicIteratedMap, u0::AbstractArray{<:Real}, T::Integer, jac)
    # TODO: implement or IIP jacobians
    T < 1 && throw(ArgumentError("Period must be a positive integer."))
    reinit!(ds, u0)
    J = jac(u0, current_parameters(ds), 0.0)

    # this can be derived from chain rule
    for _ in 2:T
        J = jac(current_state(ds), current_parameters(ds), 0.0) * J
        step!(ds, 1)
    end

    eigs = eigvals(Array(J))
    return maximum(abs.(eigs)) < 1
end

function _isstable(ds::PoincareMap, u0::AbstractArray{<:Real}, T::Integer, jac)
    missing
end

function _isstable(ds::ContinuousTimeDynamicalSystem, u0::AbstractArray{<:Real}, T::AbstractFloat, jac)
    @warn "Stability check for continuous systems is not implemented yet. Returning false."
    return false
<<<<<<< HEAD
end


"""
Abstract type `PeriodicOrbitFinder` represents a supertype for all the periodic orbit detection algorithms.
"""
abstract type PeriodicOrbitFinder end

"""
    periodic_orbit(ds::DynamicalSystem, alg::PeriodicOrbitFinder, ig::InitialGuess = InitialGuess(ds)) → PeriodicOrbit

Try to find single periodic orbit of the dynamical system `ds` using the algorithm `alg` given some initial guess `ig`.
For more details on the periodic orbit detection algorithms, see the documentation of the specific algorithm.
"""
function periodic_orbit(ds::DynamicalSystem, alg::PeriodicOrbitFinder, ig::InitialGuess=InitialGuess(ds))
    result::PeriodicOrbit
    return result
end

"""
    periodic_orbit(ds::DynamicalSystem, alg::PeriodicOrbitFinder, igs::Vector{InitialGuess} = InitialGuess(ds)) → Vector{PeriodicOrbit}

Try to find multiple periodic orbits of the dynamical system `ds` using the algorithm `alg` given some initial guesses `igs`.
For more details on the periodic orbit detection algorithms, see the documentation of the specific algorithm.
"""
function periodic_orbits(ds::DynamicalSystem, alg::PeriodicOrbitFinder, igs::Vector{InitialGuess}=[InitialGuess(ds)])
    result::Vector{PeriodicOrbit}
    return result
=======
>>>>>>> ae63a258
end<|MERGE_RESOLUTION|>--- conflicted
+++ resolved
@@ -293,35 +293,4 @@
 function _isstable(ds::ContinuousTimeDynamicalSystem, u0::AbstractArray{<:Real}, T::AbstractFloat, jac)
     @warn "Stability check for continuous systems is not implemented yet. Returning false."
     return false
-<<<<<<< HEAD
-end
-
-
-"""
-Abstract type `PeriodicOrbitFinder` represents a supertype for all the periodic orbit detection algorithms.
-"""
-abstract type PeriodicOrbitFinder end
-
-"""
-    periodic_orbit(ds::DynamicalSystem, alg::PeriodicOrbitFinder, ig::InitialGuess = InitialGuess(ds)) → PeriodicOrbit
-
-Try to find single periodic orbit of the dynamical system `ds` using the algorithm `alg` given some initial guess `ig`.
-For more details on the periodic orbit detection algorithms, see the documentation of the specific algorithm.
-"""
-function periodic_orbit(ds::DynamicalSystem, alg::PeriodicOrbitFinder, ig::InitialGuess=InitialGuess(ds))
-    result::PeriodicOrbit
-    return result
-end
-
-"""
-    periodic_orbit(ds::DynamicalSystem, alg::PeriodicOrbitFinder, igs::Vector{InitialGuess} = InitialGuess(ds)) → Vector{PeriodicOrbit}
-
-Try to find multiple periodic orbits of the dynamical system `ds` using the algorithm `alg` given some initial guesses `igs`.
-For more details on the periodic orbit detection algorithms, see the documentation of the specific algorithm.
-"""
-function periodic_orbits(ds::DynamicalSystem, alg::PeriodicOrbitFinder, igs::Vector{InitialGuess}=[InitialGuess(ds)])
-    result::Vector{PeriodicOrbit}
-    return result
-=======
->>>>>>> ae63a258
 end