--- conflicted
+++ resolved
@@ -203,15 +203,12 @@
 
 Return a vector of unique periodic orbits from the vector `pos` of periodic orbits.
 By unique we mean that the distance between any two periodic orbits in the vector is 
-<<<<<<< HEAD
-greater than `atol`. To see details about the distance function, see `podistance`.
+greater than `atol`. To see details about the distance function, see [`podistance`](@ref).
 
 ## Keyword arguments
 
 * `atol` : minimal distance between two periodic orbits for them to be considered unique.
-=======
-greater than `atol`. To see details about the distance function, see [`podistance`](@ref).
->>>>>>> 697c2ec7
+
 """
 function uniquepos(pos::Vector{PeriodicOrbit}; atol::Real=1e-6)
     length(pos) == 0 && return pos
