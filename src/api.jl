export InitialGuess,
    PeriodicOrbit,
    PeriodicOrbitFinder,
    isdiscretetime,
    complete_orbit,
    podistance,
    uniquepos,
    poequal,
    periodic_orbit,
    periodic_orbits

import DynamicalSystemsBase
using LinearAlgebra: norm

"""
A structure that contains an initial guess for a periodic orbit detection algorithms.

    * `u0` - guess of a point in the periodic orbit
    * `T` - guess of period of the orbit
"""
struct InitialGuess{U<:AbstractArray{<:Real}, R<:Union{Real, Nothing}}
    u0::U
    T::R
end
InitialGuess(ds::DynamicalSystem, T=nothing) = InitialGuess(current_state(ds), T)


"""
A structure that contains information about a periodic orbit.

    * `points::StateSpaceSet` - points in the periodic orbit. This container 
     always holds the whole orbit. Given a point `u` in the periodic orbit,
    the rest of the orbit is obtained with `complete_orbit`. 
    * `T::Real` - the period of the orbit
    * `stable::Bool` - local stability of the periodic orbit

"""
struct PeriodicOrbit{D, B, R<:Real}
    points::StateSpaceSet{D, B}
    T::R
    stable::Union{Bool, Missing}
end

"""
    PeriodicOrbit(ds::DynamicalSystem, u0::AbstractArray{<:Real}, T::Real, Δt=1; kwargs...) → po

Given a point `u0` in the periodic orbit of the dynamical system `ds` and the period `T` of the orbit,
the remaining points of the orbit are computed and stored in the `points` field of the returned `PeriodicOrbit`.
In case of continuous-time dynamical systems, the orbit which contains infinetely many points is approximated by a grid with step 
`Δt` and the points are stored in `po.points`. In case of discrete-time dynamical systems, the orbit is 
obtained by iterating the periodic point `T-1` times and the points are stored in `po.points`.
Local stability of the periodic orbit is determined and stored in the `po.stable` field.
For determining the stability, the Jacobian matrix `jac` is used. The default Jacobian is 
obtained by automatic differentiation.

## Keyword arguments

* `jac` : Jacobian matrix of the dynamical system. Default is obtained by automatic differentiation. For more details, see `jacobian`.

"""
<<<<<<< HEAD
function PeriodicOrbit(ds::DynamicalSystem, u0::AbstractArray{<:Real}, T::Real, Δt=1; jac=autodiff_jac(ds))
    return PeriodicOrbit(complete_orbit(ds, u0, T; Δt=Δt), T, missing)
=======
function PeriodicOrbit(ds::DynamicalSystem, u0::AbstractArray{<:Real}, T::Real, Δt=1; jac=jacobian(ds))
    minT = _minimal_period(ds, u0, T) # TODO: allow passing kwargs to _minimal_period
    return PeriodicOrbit(complete_orbit(ds, u0, minT; Δt=Δt), minT, _isstable(ds, u0, minT, jac))
>>>>>>> a6801c21
end

"""
Abstract type `PeriodicOrbitFinder` represents a supertype for all the periodic orbit detection algorithms.
"""
abstract type PeriodicOrbitFinder end

"""
    periodic_orbit(ds::DynamicalSystem, alg::PeriodicOrbitFinder, ig::InitialGuess = InitialGuess(ds)) → PeriodicOrbit

Try to find single periodic orbit of the dynamical system `ds` using the algorithm `alg` given some initial guess `ig`.
For more details on the periodic orbit detection algorithms, see the documentation of the specific algorithm.
"""
function periodic_orbit(ds::DynamicalSystem, alg::PeriodicOrbitFinder, ig::InitialGuess = InitialGuess(ds))
    result::PeriodicOrbit
    return result
end

"""
    periodic_orbit(ds::DynamicalSystem, alg::PeriodicOrbitFinder, igs::Vector{InitialGuess} = InitialGuess(ds)) → Vector{PeriodicOrbit}

Try to find multiple periodic orbits of the dynamical system `ds` using the algorithm `alg` given some initial guesses `igs`.
For more details on the periodic orbit detection algorithms, see the documentation of the specific algorithm.
"""
function periodic_orbits(ds::DynamicalSystem, alg::PeriodicOrbitFinder, igs::Vector{InitialGuess} = [InitialGuess(ds)])
    result::Vector{PeriodicOrbit}
    return result
end

"""
    isdiscretetime(po::PeriodicOrbit) → true/false

Return `true` if the periodic orbit belongs to a discrete-time dynamical system
`false` if it belongs to a continuous-time dynamical system.
"""
function DynamicalSystemsBase.isdiscretetime(po::PeriodicOrbit{D,B,R}) where {D,B,R<:Integer}
    true
end
function DynamicalSystemsBase.isdiscretetime(po::PeriodicOrbit{D,B,R}) where {D,B,R<:AbstractFloat}
    false
end


"""
    complete_orbit(ds::DynamicalSystem, u0::AbstractArray{<:Real}, T::Real; kwargs...) → StateSpaceSet

Complete the periodic orbit `po` of period `po.T`. For POs of discrete systems, it means iterating 
the periodic point `po.T` times. For POs of continuous-time systems, it means integrating the system for 
`po.T` time units with step `Δt`. For POs of discrete-time systems `Δt` must be equal to `1`. 

## Keyword arguments

* `Δt` : step size for continuous-time systems.
"""
function complete_orbit(ds::DynamicalSystem, u0::AbstractArray{<:Real}, T::Real; Δt::Real=1)
    isdiscrete = isdiscretetime(ds)
<<<<<<< HEAD
    isdiscrete && Δt ≠ 1 && throw(ArgumentError("Δt must be equal to 1 for discrete systems"))
=======
    isdiscrete &&  Δt ≠ 1 && throw(ArgumentError("Δt must be equal to 1 for discrete-time systems")) 
>>>>>>> a6801c21
    traj, _ = trajectory(
        ds,
        isdiscrete ? T - 1 : T,
        u0;
        Δt=Δt
    )
    return traj
end


"""
    podistance(po1::PeriodicOrbit, po2::PeriodicOrbit, [, distance]) → Real

Compute the distance between two periodic orbits `po1` and `po2`. 
Periodic orbits`po1` and `po2` and the dynamical system `ds` all have to 
be either discrete-time or continuous-time.
Distance between the periodic orbits is computed using the given distance function `distance`.
The default distance function is `StrictlyMinimumDistance(true, Euclidean())` which finds the minimal 
Euclidean distance between any pair of points where one point belongs to `po1` and the other to `po2``. 
For other options of the distance function, see `StateSpaceSets.set_distance`.
Custom distance function can be provided as well.
"""
function podistance(po1, po2, distance=StrictlyMinimumDistance(true, Euclidean()))
    type1 = isdiscretetime(po1)
    type2 = isdiscretetime(po2)
    if type1 == type2
        return set_distance(po1.points, po2.points, distance)
    else
        throw(ArgumentError("Both periodic orbits have to be either discrete-time or continuous-time."))
    end
end


"""
    poequal(po1::PeriodicOrbit, po2::PeriodicOrbit; kwargs...) → true/false

Return `true` if the periodic orbits `po1` and `po2` are equal within the given thresholds.

## Keyword arguments

* `Tthres` : distance between periodic orbits must be less than this threshold
* `dthres` : difference in periods of the periodic orbits must be less than this threshold
* `distance` : distance function used to compute the distance between the periodic orbits

Distance between the orbits is computed using the given distance function `distance`.
The default distance function is `StrictlyMinimumDistance(true, Euclidean())` which finds the minimal 
Euclidean distance between any pair of points where one point belongs to `po1` and the other to `po2``. 
For other options of the distance function, see `StateSpaceSets.set_distance`.
Custom distance function can be provided as well.
"""
function poequal(
    po1::PeriodicOrbit, po2::PeriodicOrbit;
    Tthres=1e-3,
    dthres=1e-3,
    distance=StrictlyMinimumDistance(true, Euclidean())
)
    if abs(po1.T - po2.T) > Tthres
        return false
    end
    d = podistance(po1, po2, distance)
    return d < dthres
end


"""
    uniquepos(pos::Vector{PeriodicOrbit}, atol=1e-6) → Vector{PeriodicOrbit}

Return a vector of unique periodic orbits from the vector `pos` of periodic orbits.
By unique we mean that the distance between any two periodic orbits in the vector is 
greater than `atol`. To see details about the distance function, see `podistance`.
"""
function uniquepos(pos::Vector{PeriodicOrbit{D,B,R}}, atol::Real=1e-6) where {D,B,R}
    length(pos) == 0 && return pos
    unique_pos = typeof(pos[end])[]
    pos = copy(pos)

    while length(pos) > 0
        push!(unique_pos, pop!(pos))
        filter!(x -> podistance(x, unique_pos[end]) > atol, pos)
    end

    return unique_pos
<<<<<<< HEAD
end

function autodiff_jac(ds::DynamicalSystem)
    # TODO: where is this defined? Define if needed
end

"""
    isstable(ds::DynamicalSystem, u0::AbstractArray{<:Real}, T::Real, jac) → true/false/missing

Determine the local stability of the point `u0` laying on the periodic orbit with period `T`
using the jacobian `jac`. Returns `true` if the periodic orbit is stable, `false` if it is unstable.

For discrete systems, the stability is determined using eigenvalues of the jacobian of `T`-th 
iterate of the dynamical system `ds` at the point `u0`. If the maximum absolute value of the eigenvalues 
is less than `1`, the periodic orbit is marked as stable.

For continuous systems, the stability check is not implemented yet.

For systems where stability cannot be determined, the function returns `missing`.
"""
function isstable(ds::DynamicalSystem, u0::AbstractArray{<:Real}, T::Real, jac)
    return _isstable(ds, u0, T, jac)
end

function _isstable(ds::DeterministicIteratedMap, u0::AbstractArray{<:Real}, T::Integer, jac)
    # TODO: implement or IIP jacobians
    T < 1 && throw(ArgumentError("Period must be a positive integer."))
    reinit!(ds, u0)
    J = jac(u0, current_parameters(ds), 0.0)

    # this can be derived from chain rule
    for _ in 2:T
        J = jac(current_state(ds), current_parameters(ds), 0.0) * J
        step!(ds, 1)
    end

    eigs = eigvals(Array(J))
    return maximum(abs.(eigs)) < 1
end

function _isstable(ds::PoincareMap, u0::AbstractArray{<:Real}, T::Integer, jac)
    missing
end

function _isstable(ds::ContinuousTimeDynamicalSystem, u0::AbstractArray{<:Real}, T::AbstractFloat, jac)
    # @warn "Stability check for continuous systems is not implemented yet. Returning false."
    return false
=======
>>>>>>> a6801c21
end<|MERGE_RESOLUTION|>--- conflicted
+++ resolved
@@ -58,14 +58,9 @@
 * `jac` : Jacobian matrix of the dynamical system. Default is obtained by automatic differentiation. For more details, see `jacobian`.
 
 """
-<<<<<<< HEAD
-function PeriodicOrbit(ds::DynamicalSystem, u0::AbstractArray{<:Real}, T::Real, Δt=1; jac=autodiff_jac(ds))
-    return PeriodicOrbit(complete_orbit(ds, u0, T; Δt=Δt), T, missing)
-=======
 function PeriodicOrbit(ds::DynamicalSystem, u0::AbstractArray{<:Real}, T::Real, Δt=1; jac=jacobian(ds))
     minT = _minimal_period(ds, u0, T) # TODO: allow passing kwargs to _minimal_period
     return PeriodicOrbit(complete_orbit(ds, u0, minT; Δt=Δt), minT, _isstable(ds, u0, minT, jac))
->>>>>>> a6801c21
 end
 
 """
@@ -122,11 +117,7 @@
 """
 function complete_orbit(ds::DynamicalSystem, u0::AbstractArray{<:Real}, T::Real; Δt::Real=1)
     isdiscrete = isdiscretetime(ds)
-<<<<<<< HEAD
-    isdiscrete && Δt ≠ 1 && throw(ArgumentError("Δt must be equal to 1 for discrete systems"))
-=======
     isdiscrete &&  Δt ≠ 1 && throw(ArgumentError("Δt must be equal to 1 for discrete-time systems")) 
->>>>>>> a6801c21
     traj, _ = trajectory(
         ds,
         isdiscrete ? T - 1 : T,
@@ -209,54 +200,4 @@
     end
 
     return unique_pos
-<<<<<<< HEAD
-end
-
-function autodiff_jac(ds::DynamicalSystem)
-    # TODO: where is this defined? Define if needed
-end
-
-"""
-    isstable(ds::DynamicalSystem, u0::AbstractArray{<:Real}, T::Real, jac) → true/false/missing
-
-Determine the local stability of the point `u0` laying on the periodic orbit with period `T`
-using the jacobian `jac`. Returns `true` if the periodic orbit is stable, `false` if it is unstable.
-
-For discrete systems, the stability is determined using eigenvalues of the jacobian of `T`-th 
-iterate of the dynamical system `ds` at the point `u0`. If the maximum absolute value of the eigenvalues 
-is less than `1`, the periodic orbit is marked as stable.
-
-For continuous systems, the stability check is not implemented yet.
-
-For systems where stability cannot be determined, the function returns `missing`.
-"""
-function isstable(ds::DynamicalSystem, u0::AbstractArray{<:Real}, T::Real, jac)
-    return _isstable(ds, u0, T, jac)
-end
-
-function _isstable(ds::DeterministicIteratedMap, u0::AbstractArray{<:Real}, T::Integer, jac)
-    # TODO: implement or IIP jacobians
-    T < 1 && throw(ArgumentError("Period must be a positive integer."))
-    reinit!(ds, u0)
-    J = jac(u0, current_parameters(ds), 0.0)
-
-    # this can be derived from chain rule
-    for _ in 2:T
-        J = jac(current_state(ds), current_parameters(ds), 0.0) * J
-        step!(ds, 1)
-    end
-
-    eigs = eigvals(Array(J))
-    return maximum(abs.(eigs)) < 1
-end
-
-function _isstable(ds::PoincareMap, u0::AbstractArray{<:Real}, T::Integer, jac)
-    missing
-end
-
-function _isstable(ds::ContinuousTimeDynamicalSystem, u0::AbstractArray{<:Real}, T::AbstractFloat, jac)
-    # @warn "Stability check for continuous systems is not implemented yet. Returning false."
-    return false
-=======
->>>>>>> a6801c21
 end