--- conflicted
+++ resolved
@@ -1,11 +1,9 @@
-<<<<<<< HEAD
 export InitialGuess, 
     PeriodicOrbit, 
     PeriodicOrbitFinder,
     isdiscretetime,
     complete_orbit,
     podistance,
-    minimal_period,
     uniquepos,
     poequal,
     periodic_orbit,
@@ -61,7 +59,8 @@
 
 """
 function PeriodicOrbit(ds::DynamicalSystem, u0::AbstractArray{<:Real}, T::Real, Δt=1; jac=jacobian(ds))
-    return PeriodicOrbit(complete_orbit(ds, u0, T; Δt=Δt), T, _isstable(ds, u0, T, jac))
+    minT = _minimal_period(ds, u0, T) # TODO: allow passing kwargs to _minimal_period
+    return PeriodicOrbit(complete_orbit(ds, u0, minT; Δt=Δt), minT, _isstable(ds, u0, minT, jac))
 end
 
 """
@@ -182,51 +181,6 @@
     return d < dthres
 end
 
-"""
-    minimal_period(ds::DynamicalSystem, po::PeriodicOrbit, atol=1e-4) → minT_po
-
-Compute the minimal period of the periodic orbit `po` of the dynamical system `ds`.
-Return the periodic orbit `minT_po` with the minimal period. 
-
-For discrete-time systems, a valid period would be any natural multiple of the minimal period. 
-Hence, all natural divisors of the period `po.T` are checked as a potential period. 
-A point `u0` of the periodic orbit `po` is iterated `n` times and if the distance between the initial point `u0` 
-and the final point is less than `atol`, the period of the orbit is `n`.
-
-For continuous-time systems, the minimal period check is not implemented yet. 
-The function returns a periodic orbit `minT_po` which a copy of input periodic orbit `po`.
-"""
-function minimal_period(ds::DynamicalSystem, po::PeriodicOrbit, atol=1e-4)
-    type1 = isdiscretetime(ds)
-    type2 = isdiscretetime(po)
-    if type1 == type2
-        return _minimal_period(ds, po, atol)
-    else
-        throw(ArgumentError("Both the periodic orbit and the dynamical system have to be either discrete-time or continuous-time."))
-    end
-end
-
-function _minimal_period(ds::DiscreteTimeDynamicalSystem, po::PeriodicOrbit, atol)
-    u = po.points[1]
-    for n in 1:po.T-1
-        po.T % n != 0 && continue
-        reinit!(ds, u)
-        step!(ds, n)
-        if norm(u - current_state(ds)) < atol
-            points = complete_orbit(ds, u, n; Δt=1)
-            minT_po = PeriodicOrbit(points, n, po.stable)
-            return minT_po
-        end
-    end
-    return po
-end
-
-function _minimal_period(ds::ContinuousTimeDynamicalSystem, po::PeriodicOrbit, atol)
-    # TODO
-    minT_po = po
-    return minT_po
-end
-
 
 """
     uniquepos(pos::Vector{PeriodicOrbit}, atol=1e-6) → Vector{PeriodicOrbit}
@@ -246,256 +200,4 @@
     end
 
     return unique_pos
-=======
-export InitialGuess, 
-    PeriodicOrbit, 
-    PeriodicOrbitFinder,
-    isdiscretetime,
-    complete_orbit,
-    podistance,
-    uniquepos,
-    isstable,
-    poequal,
-    periodic_orbit,
-    periodic_orbits
-
-import DynamicalSystemsBase
-using LinearAlgebra: norm, eigvals
-
-"""
-A structure that contains an initial guess for a periodic orbit detection algorithms.
-
-    * `u0` - guess of a point in the periodic orbit
-    * `T` - guess of period of the orbit
-"""
-struct InitialGuess{U<:AbstractArray{<:Real}, R<:Union{Real, Nothing}}
-    u0::U
-    T::R
-end
-InitialGuess(ds::DynamicalSystem, T=nothing) = InitialGuess(current_state(ds), T)
-
-
-"""
-A structure that contains information about a periodic orbit.
-
-    * `points::StateSpaceSet` - points in the periodic orbit. This container 
-     always holds the whole orbit. Given a point `u` in the periodic orbit,
-    the rest of the orbit is obtained with `complete_orbit`. 
-    * `T::Real` - the period of the orbit
-    * `stable::Bool` - local stability of the periodic orbit
-
-"""
-struct PeriodicOrbit{D, B, R<:Real}
-    points::StateSpaceSet{D, B}
-    T::R
-    stable::Union{Bool, Missing}
-end
-
-"""
-    PeriodicOrbit(ds::DynamicalSystem, u0::AbstractArray{<:Real}, T::Real, Δt=1; kwargs...) → po
-
-Given a point `u0` in the periodic orbit of the dynamical system `ds` and the period `T` of the orbit,
-the remaining points of the orbit are computed and stored in the `points` field of the returned `PeriodicOrbit`.
-In case of continuous dynamical systems, the orbit which contains infinetely many points is approximated by a grid with step 
-`Δt` and the points are stored in `po.points`. In case of discrete dynamical systems, the orbit is 
-obtained by iterating the periodic point `T-1` times and the points are stored in `po.points`.
-Local stability of the periodic orbit is determined and stored in the `po.stable` field.
-For determining the stability, the Jacobian matrix `jac` is used. The default Jacobian is 
-obtained by automatic differentiation.
-
-## Keyword arguments
-
-* `jac` : Jacobian matrix of the dynamical system. Default is obtained by automatic differentiation.
-
-"""
-function PeriodicOrbit(ds::DynamicalSystem, u0::AbstractArray{<:Real}, T::Real, Δt=1; jac=autodiff_jac(ds))
-    minT = _minimal_period(ds, u0, T) # TODO: allow passing kwargs to _minimal_period
-    return PeriodicOrbit(complete_orbit(ds, u0, minT; Δt=Δt), minT, isstable(ds, u0, minT, jac))
-end
-
-"""
-Abstract type `PeriodicOrbitFinder` represents a supertype for all the periodic orbit detection algorithms.
-"""
-abstract type PeriodicOrbitFinder end
-
-"""
-    periodic_orbit(ds::DynamicalSystem, alg::PeriodicOrbitFinder, ig::InitialGuess = InitialGuess(ds)) → PeriodicOrbit
-
-Try to find single periodic orbit of the dynamical system `ds` using the algorithm `alg` given some initial guess `ig`.
-For more details on the periodic orbit detection algorithms, see the documentation of the specific algorithm.
-"""
-function periodic_orbit(ds::DynamicalSystem, alg::PeriodicOrbitFinder, ig::InitialGuess = InitialGuess(ds))
-    result::PeriodicOrbit
-    return result
-end
-
-"""
-    periodic_orbit(ds::DynamicalSystem, alg::PeriodicOrbitFinder, igs::Vector{InitialGuess} = InitialGuess(ds)) → Vector{PeriodicOrbit}
-
-Try to find multiple periodic orbits of the dynamical system `ds` using the algorithm `alg` given some initial guesses `igs`.
-For more details on the periodic orbit detection algorithms, see the documentation of the specific algorithm.
-"""
-function periodic_orbits(ds::DynamicalSystem, alg::PeriodicOrbitFinder, igs::Vector{InitialGuess} = [InitialGuess(ds)])
-    result::Vector{PeriodicOrbit}
-    return result
-end
-
-"""
-    isdiscretetime(po::PeriodicOrbit) → true/false
-
-Return `true` if the periodic orbit belongs to a discrete dynamical system
-`false` if it belongs to a continuous dynamical system.
-"""
-function DynamicalSystemsBase.isdiscretetime(po::PeriodicOrbit{D, B, R}) where {D, B, R <: Integer}
-    true
-end
-function DynamicalSystemsBase.isdiscretetime(po::PeriodicOrbit{D, B, R}) where {D, B, R <: AbstractFloat}
-    false
-end
-
-
-"""
-    complete_orbit(ds::DynamicalSystem, u0::AbstractArray{<:Real}, T::Real; kwargs...) → StateSpaceSet
-
-Complete the periodic orbit `po` of period `po.T`. For POs of discrete systems, it means iterating 
-the periodic point `po.T` times. For POs of continuous systems, it means integrating the system for 
-`po.T` time units with step `Δt`. For POs of discrete systems `Δt` must be equal to `1`. 
-
-## Keyword arguments
-
-* `Δt` : step size for continuous systems.
-"""
-function complete_orbit(ds::DynamicalSystem, u0::AbstractArray{<:Real}, T::Real; Δt::Real=1)
-    isdiscrete = isdiscretetime(ds)
-    isdiscrete &&  Δt ≠ 1 && throw(ArgumentError("Δt must be equal to 1 for discrete systems")) 
-    traj, _ = trajectory(
-        ds, 
-        isdiscrete ? T-1 : T, 
-        u0; 
-        Δt=Δt
-    )
-    return traj
-end
-
-
-"""
-    podistance(po1::PeriodicOrbit, po2::PeriodicOrbit, [, distance]) → Real
-
-Compute the distance between two periodic orbits `po1` and `po2`. 
-Periodic orbits`po1` and `po2` and the dynamical system `ds` all have to 
-be either discrete or continuous.
-Distance between the periodic orbits is computed using the given distance function `distance`.
-The default distance function is `StrictlyMinimumDistance(true, Euclidean())` which finds the minimal 
-Euclidean distance between any pair of points where one point belongs to `po1` and the other to `po2``. 
-For other options of the distance function, see `StateSpaceSets.set_distance`.
-Custom distance function can be provided as well.
-"""
-function podistance(po1, po2, distance = StrictlyMinimumDistance(true, Euclidean()))
-    type1 = isdiscretetime(po1)
-    type2 = isdiscretetime(po2)
-    if type1 == type2
-        return set_distance(po1.points, po2.points, distance)
-    else
-        throw(ArgumentError("Both periodic orbits have to be either discrete or continuous."))
-    end
-end
-
-
-"""
-    poequal(po1::PeriodicOrbit, po2::PeriodicOrbit; kwargs...) → true/false
-
-Return `true` if the periodic orbits `po1` and `po2` are equal within the given thresholds.
-
-## Keyword arguments
-
-* `Tthres` : distance between periodic orbits must be less than this threshold
-* `dthres` : difference in periods of the periodic orbits must be less than this threshold
-* `distance` : distance function used to compute the distance between the periodic orbits
-
-Distance between the orbits is computed using the given distance function `distance`.
-The default distance function is `StrictlyMinimumDistance(true, Euclidean())` which finds the minimal 
-Euclidean distance between any pair of points where one point belongs to `po1` and the other to `po2``. 
-For other options of the distance function, see `StateSpaceSets.set_distance`.
-Custom distance function can be provided as well.
-"""
-function poequal(
-        po1::PeriodicOrbit, po2::PeriodicOrbit;
-        Tthres = 1e-3,
-        dthres = 1e-3,
-        distance = StrictlyMinimumDistance(true, Euclidean())
-    )
-    if abs(po1.T - po2.T) > Tthres
-        return false
-    end
-    d = podistance(po1, po2, distance)
-    return d < dthres
-end
-
-
-"""
-    uniquepos(pos::Vector{PeriodicOrbit}, atol=1e-6) → Vector{PeriodicOrbit}
-
-Return a vector of unique periodic orbits from the vector `pos` of periodic orbits.
-By unique we mean that the distance between any two periodic orbits in the vector is 
-greater than `atol`. To see details about the distance function, see `podistance`.
-"""
-function uniquepos(pos::Vector{PeriodicOrbit{D, B, R}}, atol::Real=1e-6) where {D, B, R}
-    length(pos) == 0 && return pos
-    unique_pos = typeof(pos[end])[]
-    pos = copy(pos)
-
-    while length(pos) > 0
-        push!(unique_pos, pop!(pos))
-        filter!(x -> podistance(x, unique_pos[end]) > atol, pos)
-    end
-
-    return unique_pos
-end
-
-function autodiff_jac(ds::DynamicalSystem)
-    # TODO: where is this defined? Define if needed
-end
-
-"""
-    isstable(ds::DynamicalSystem, u0::AbstractArray{<:Real}, T::Real, jac) → true/false/missing
-
-Determine the local stability of the point `u0` laying on the periodic orbit with period `T`
-using the jacobian `jac`. Returns `true` if the periodic orbit is stable, `false` if it is unstable.
-
-For discrete systems, the stability is determined using eigenvalues of the jacobian of `T`-th 
-iterate of the dynamical system `ds` at the point `u0`. If the maximum absolute value of the eigenvalues 
-is less than `1`, the periodic orbit is marked as stable.
-
-For continuous systems, the stability check is not implemented yet.
-
-For systems where stability cannot be determined, the function returns `missing`.
-"""
-function isstable(ds::DynamicalSystem, u0::AbstractArray{<:Real}, T::Real, jac)
-    return _isstable(ds, u0, T, jac)
-end
-
-function _isstable(ds::DeterministicIteratedMap, u0::AbstractArray{<:Real}, T::Integer, jac)
-    # TODO: implement or IIP jacobians
-    T < 1 && throw(ArgumentError("Period must be a positive integer."))
-    reinit!(ds, u0)
-    J = jac(u0, current_parameters(ds), 0.0)
-
-    # this can be derived from chain rule
-    for _ in 2:T
-        J = jac(current_state(ds), current_parameters(ds), 0.0) * J
-        step!(ds, 1)
-    end
-
-    eigs = eigvals(Array(J))
-    return maximum(abs.(eigs)) < 1
-end
-
-function _isstable(ds::PoincareMap, u0::AbstractArray{<:Real}, T::Integer, jac)
-    missing
-end
-
-function _isstable(ds::ContinuousTimeDynamicalSystem, u0::AbstractArray{<:Real}, T::AbstractFloat, jac)
-    @warn "Stability check for continuous systems is not implemented yet. Returning false."
-    return false
->>>>>>> 0ff23118
 end